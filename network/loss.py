--- conflicted
+++ resolved
@@ -66,8 +66,4 @@
         self.zero = torch.zeros([1]).type(self.dtype)
 
     def forward(self, r_x, r_x_hat):
-<<<<<<< HEAD
-        return torch.max(self.zero, (1 + r_x_hat)) + torch.max(self.zero, (1 - r_x))
-=======
-        return F.relu(1 + r_x_hat[0]) + F.relu(1 - r_x[0])
->>>>>>> 212da542
+        return F.relu(1 + r_x_hat[0]) + F.relu(1 - r_x[0])